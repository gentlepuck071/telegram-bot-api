--- conflicted
+++ resolved
@@ -178,12 +178,6 @@
 	}
 
 	return name
-}
-
-// GroupChat is a group chat.
-type GroupChat struct {
-	ID    int    `json:"id"`
-	Title string `json:"title"`
 }
 
 // Chat represents a chat.
@@ -1654,7 +1648,7 @@
 	// pass an HTTP URL for Telegram to get a file from the Internet,
 	// or pass “attach://<file_attach_name>” to upload a new one
 	// using multipart/form-data under <file_attach_name> name.
-	Media string `json:"media"`
+	Media interface{} `json:"media"`
 	// thumb intentionally missing as it is not currently compatible
 
 	// Caption of the video to be sent, 0-1024 characters after entities parsing.
@@ -1682,6 +1676,11 @@
 // InputMediaVideo is a video to send as part of a media group.
 type InputMediaVideo struct {
 	BaseInputMedia
+	// Thumbnail of the file sent; can be ignored if thumbnail generation for
+	// the file is supported server-side.
+	//
+	// optional
+	Thumb interface{} `json:"thumb"`
 	// Width video width
 	//
 	// optional
@@ -1703,6 +1702,11 @@
 // InputMediaAnimation is an animation to send as part of a media group.
 type InputMediaAnimation struct {
 	BaseInputMedia
+	// Thumbnail of the file sent; can be ignored if thumbnail generation for
+	// the file is supported server-side.
+	//
+	// optional
+	Thumb interface{} `json:"thumb"`
 	// Width video width
 	//
 	// optional
@@ -1720,6 +1724,11 @@
 // InputMediaAudio is a audio to send as part of a media group.
 type InputMediaAudio struct {
 	BaseInputMedia
+	// Thumbnail of the file sent; can be ignored if thumbnail generation for
+	// the file is supported server-side.
+	//
+	// optional
+	Thumb interface{} `json:"thumb"`
 	// Duration of the audio in seconds
 	//
 	// optional
@@ -1737,6 +1746,11 @@
 // InputMediaDocument is a general file to send as part of a media group.
 type InputMediaDocument struct {
 	BaseInputMedia
+	// Thumbnail of the file sent; can be ignored if thumbnail generation for
+	// the file is supported server-side.
+	//
+	// optional
+	Thumb interface{} `json:"thumb"`
 	// DisableContentTypeDetection disables automatic server-side content type
 	// detection for files uploaded using multipart/form-data. Always true, if
 	// the document is sent as part of an album
@@ -2944,91 +2958,6 @@
 
 // PreCheckoutQuery contains information about an incoming pre-checkout query.
 type PreCheckoutQuery struct {
-<<<<<<< HEAD
-	ID               string     `json:"id"`
-	From             *User      `json:"from"`
-	Currency         string     `json:"currency"`
-	TotalAmount      int        `json:"total_amount"`
-	InvoicePayload   string     `json:"invoice_payload"`
-	ShippingOptionID string     `json:"shipping_option_id,omitempty"`
-	OrderInfo        *OrderInfo `json:"order_info,omitempty"`
-}
-
-// StickerSet is a collection of stickers.
-type StickerSet struct {
-	Name          string     `json:"name"`
-	Title         string     `json:"title"`
-	IsAnimated    bool       `json:"is_animated"`
-	ContainsMasks bool       `json:"contains_masks"`
-	Stickers      []Sticker  `json:"stickers"`
-	Thumb         *PhotoSize `json:"thumb"`
-}
-
-// BotCommand represents Telegram's understanding of a command.
-type BotCommand struct {
-	Command     string `json:"command"`
-	Description string `json:"description"`
-}
-
-// BaseInputMedia is a base type for the InputMedia types.
-type BaseInputMedia struct {
-	Type            string          `json:"type"`
-	Media           interface{}     `json:"media"`
-	Caption         string          `json:"caption,omitempty"`
-	CaptionEntities []MessageEntity `json:"caption_entities,omitempty"`
-	ParseMode       string          `json:"parse_mode,omitempty"`
-}
-
-// InputMediaPhoto is a photo to send as part of a media group.
-type InputMediaPhoto struct {
-	BaseInputMedia
-}
-
-// InputMediaVideo is a video to send as part of a media group.
-type InputMediaVideo struct {
-	BaseInputMedia
-	Thumb             interface{}
-	Width             int  `json:"width,omitempty"`
-	Height            int  `json:"height,omitempty"`
-	Duration          int  `json:"duration,omitempty"`
-	SupportsStreaming bool `json:"supports_streaming,omitempty"`
-}
-
-// InputMediaAnimation is an animation to send as part of a media group.
-type InputMediaAnimation struct {
-	BaseInputMedia
-	Width    int `json:"width"`
-	Height   int `json:"height"`
-	Duration int `json:"duration"`
-}
-
-// InputMediaAudio is a audio to send as part of a media group.
-type InputMediaAudio struct {
-	BaseInputMedia
-	Thumb     interface{}
-	Duration  int    `json:"duration"`
-	Performer string `json:"performer"`
-	Title     string `json:"title"`
-}
-
-// InputMediaDocument is a audio to send as part of a media group.
-type InputMediaDocument struct {
-	BaseInputMedia
-	Thumb                       interface{}
-	DisableContentTypeDetection bool `json:"disable_content_type_detection,omitempty"`
-}
-
-// Error is an error containing extra information returned by the Telegram API.
-type Error struct {
-	Code    int
-	Message string
-	ResponseParameters
-}
-
-// Error message string.
-func (e Error) Error() string {
-	return e.Message
-=======
 	// ID unique query identifier
 	ID string `json:"id"`
 	// From user who sent the query
@@ -3053,5 +2982,4 @@
 	//
 	// optional
 	OrderInfo *OrderInfo `json:"order_info,omitempty"`
->>>>>>> 46a9b4e4
 }