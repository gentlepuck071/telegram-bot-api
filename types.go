--- conflicted
+++ resolved
@@ -110,19 +110,6 @@
 
 // Chat contains information about the place a message was sent.
 type Chat struct {
-<<<<<<< HEAD
-	ID                  int64      `json:"id"`
-	Type                string     `json:"type"`
-	Title               string     `json:"title"`                          // optional
-	UserName            string     `json:"username"`                       // optional
-	FirstName           string     `json:"first_name"`                     // optional
-	LastName            string     `json:"last_name"`                      // optional
-	AllMembersAreAdmins bool       `json:"all_members_are_administrators"` // optional
-	Photo               *ChatPhoto `json:"photo"`
-	Description         string     `json:"description,omitempty"` // optional
-	InviteLink          string     `json:"invite_link,omitempty"` // optional
-	PinnedMessage       *Message   `json:"pinned_message"`        // optional
-=======
 	ID                  int64            `json:"id"`
 	Type                string           `json:"type"`
 	Title               string           `json:"title"`                          // optional
@@ -138,7 +125,6 @@
 	SlowModeDelay       int              `json:"slow_mode_delay"`                // optional
 	StickerSetName      string           `json:"sticker_set_name"`               // optional
 	CanSetStickerSet    bool             `json:"can_set_sticker_set"`            // optional
->>>>>>> 21596e86
 }
 
 // IsPrivate returns if the Chat is a private conversation.
@@ -169,48 +155,6 @@
 // Message is returned by almost every request, and contains data about
 // almost anything.
 type Message struct {
-<<<<<<< HEAD
-	MessageID             int                `json:"message_id"`
-	From                  *User              `json:"from"` // optional
-	Date                  int                `json:"date"`
-	Chat                  *Chat              `json:"chat"`
-	ForwardFrom           *User              `json:"forward_from"`            // optional
-	ForwardFromChat       *Chat              `json:"forward_from_chat"`       // optional
-	ForwardFromMessageID  int                `json:"forward_from_message_id"` // optional
-	ForwardDate           int                `json:"forward_date"`            // optional
-	ReplyToMessage        *Message           `json:"reply_to_message"`        // optional
-	EditDate              int                `json:"edit_date"`               // optional
-	Text                  string             `json:"text"`                    // optional
-	Entities              *[]MessageEntity   `json:"entities"`                // optional
-	CaptionEntities       *[]MessageEntity   `json:"caption_entities"`        // optional
-	Audio                 *Audio             `json:"audio"`                   // optional
-	Document              *Document          `json:"document"`                // optional
-	Animation             *ChatAnimation     `json:"animation"`               // optional
-	Game                  *Game              `json:"game"`                    // optional
-	Photo                 *[]PhotoSize       `json:"photo"`                   // optional
-	Sticker               *Sticker           `json:"sticker"`                 // optional
-	Video                 *Video             `json:"video"`                   // optional
-	VideoNote             *VideoNote         `json:"video_note"`              // optional
-	Voice                 *Voice             `json:"voice"`                   // optional
-	Caption               string             `json:"caption"`                 // optional
-	Contact               *Contact           `json:"contact"`                 // optional
-	Location              *Location          `json:"location"`                // optional
-	Venue                 *Venue             `json:"venue"`                   // optional
-	NewChatMembers        *[]User            `json:"new_chat_members"`        // optional
-	LeftChatMember        *User              `json:"left_chat_member"`        // optional
-	NewChatTitle          string             `json:"new_chat_title"`          // optional
-	NewChatPhoto          *[]PhotoSize       `json:"new_chat_photo"`          // optional
-	DeleteChatPhoto       bool               `json:"delete_chat_photo"`       // optional
-	GroupChatCreated      bool               `json:"group_chat_created"`      // optional
-	SuperGroupChatCreated bool               `json:"supergroup_chat_created"` // optional
-	ChannelChatCreated    bool               `json:"channel_chat_created"`    // optional
-	MigrateToChatID       int64              `json:"migrate_to_chat_id"`      // optional
-	MigrateFromChatID     int64              `json:"migrate_from_chat_id"`    // optional
-	PinnedMessage         *Message           `json:"pinned_message"`          // optional
-	Invoice               *Invoice           `json:"invoice"`                 // optional
-	SuccessfulPayment     *SuccessfulPayment `json:"successful_payment"`      // optional
-	PassportData          *PassportData      `json:"passport_data,omitempty"` // optional
-=======
 	MessageID             int                   `json:"message_id"`
 	From                  *User                 `json:"from"` // optional
 	Date                  int                   `json:"date"`
@@ -258,7 +202,6 @@
 	ConnectedWebsite      string                `json:"connected_website"`       // optional
 	PassportData          *PassportData         `json:"passport_data,omitempty"` // optional
 	ReplyMarkup           *InlineKeyboardMarkup `json:"reply_markup"`            // optional
->>>>>>> 21596e86
 }
 
 // Time converts the message timestamp into a Time.
@@ -272,13 +215,8 @@
 		return false
 	}
 
-<<<<<<< HEAD
-	entity := (*m.Entities)[0]
+	entity := m.Entities[0]
 	return entity.Offset == 0 && entity.IsCommand()
-=======
-	entity := m.Entities[0]
-	return entity.Offset == 0 && entity.Type == "bot_command"
->>>>>>> 21596e86
 }
 
 // Command checks if the message was a command and if it was, returns the
@@ -436,16 +374,6 @@
 
 // Sticker contains information about a sticker.
 type Sticker struct {
-<<<<<<< HEAD
-	FileID     string     `json:"file_id"`
-	Width      int        `json:"width"`
-	Height     int        `json:"height"`
-	Thumbnail  *PhotoSize `json:"thumb"`       // optional
-	Emoji      string     `json:"emoji"`       // optional
-	FileSize   int        `json:"file_size"`   // optional
-	SetName    string     `json:"set_name"`    // optional
-	IsAnimated bool       `json:"is_animated"` // optional
-=======
 	FileID       string       `json:"file_id"`
 	FileUniqueID string       `json:"file_unique_id"`
 	Width        int          `json:"width"`
@@ -471,7 +399,6 @@
 	Emoji     string     `json:"emoji"`     // optional
 	FileSize  int        `json:"file_size"` // optional
 	SetName   string     `json:"set_name"`  // optional
->>>>>>> 21596e86
 }
 
 // ChatAnimation contains information about an animation.
