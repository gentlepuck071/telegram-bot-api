package tgbotapi

import (
	"net/url"
)

// NewMessage creates a new Message.
//
// chatID is where to send it, text is the message text.
func NewMessage(chatID int64, text string) MessageConfig {
	return MessageConfig{
		BaseChat: BaseChat{
			ChatID:           chatID,
			ReplyToMessageID: 0,
		},
		Text:                  text,
		DisableWebPagePreview: false,
	}
}

// NewDeleteMessage creates a request to delete a message.
func NewDeleteMessage(chatID int64, messageID int) DeleteMessageConfig {
	return DeleteMessageConfig{
		ChatID:    chatID,
		MessageID: messageID,
	}
}

// NewMessageToChannel creates a new Message that is sent to a channel
// by username.
//
// username is the username of the channel, text is the message text,
// and the username should be in the form of `@username`.
func NewMessageToChannel(username string, text string) MessageConfig {
	return MessageConfig{
		BaseChat: BaseChat{
			ChannelUsername: username,
		},
		Text: text,
	}
}

// NewForward creates a new forward.
//
// chatID is where to send it, fromChatID is the source chat,
// and messageID is the ID of the original message.
func NewForward(chatID int64, fromChatID int64, messageID int) ForwardConfig {
	return ForwardConfig{
		BaseChat:   BaseChat{ChatID: chatID},
		FromChatID: fromChatID,
		MessageID:  messageID,
	}
}

<<<<<<< HEAD
// NewPhoto creates a new sendPhoto request.
=======
// NewCopyMessage creates a new copy message.
//
// chatID is where to send it, fromChatID is the source chat,
// and messageID is the ID of the original message.
func NewCopyMessage(chatID int64, fromChatID int64, messageID int) CopyMessageConfig {
	return CopyMessageConfig{
		BaseChat:   BaseChat{ChatID: chatID},
		FromChatID: fromChatID,
		MessageID:  messageID,
	}
}

// NewPhotoUpload creates a new photo uploader.
//
// chatID is where to send it, file is a string path to the file,
// FileReader, or FileBytes.
>>>>>>> 46a9b4e4
//
// Note that you must send animated GIFs as a document.
func NewPhoto(chatID int64, file interface{}) PhotoConfig {
	return PhotoConfig{
		BaseFile: BaseFile{
			BaseChat: BaseChat{ChatID: chatID},
			File:     file,
		},
	}
}

// NewPhotoToChannel creates a new photo uploader to send a photo to a channel.
//
// Note that you must send animated GIFs as a document.
func NewPhotoToChannel(username string, file interface{}) PhotoConfig {
	return PhotoConfig{
		BaseFile: BaseFile{
			BaseChat: BaseChat{
				ChannelUsername: username,
			},
			File: file,
		},
	}
}

// NewAudio creates a new sendAudio request.
func NewAudio(chatID int64, file interface{}) AudioConfig {
	return AudioConfig{
		BaseFile: BaseFile{
			BaseChat: BaseChat{ChatID: chatID},
			File:     file,
		},
	}
}

// NewDocument creates a new sendDocument request.
func NewDocument(chatID int64, file interface{}) DocumentConfig {
	return DocumentConfig{
		BaseFile: BaseFile{
			BaseChat: BaseChat{ChatID: chatID},
			File:     file,
		},
	}
}

// NewSticker creates a new sendSticker request.
func NewSticker(chatID int64, file interface{}) StickerConfig {
	return StickerConfig{
		BaseFile: BaseFile{
			BaseChat: BaseChat{ChatID: chatID},
			File:     file,
		},
	}
}

// NewVideo creates a new sendVideo request.
func NewVideo(chatID int64, file interface{}) VideoConfig {
	return VideoConfig{
		BaseFile: BaseFile{
			BaseChat: BaseChat{ChatID: chatID},
			File:     file,
		},
	}
}

// NewAnimation creates a new sendAnimation request.
func NewAnimation(chatID int64, file interface{}) AnimationConfig {
	return AnimationConfig{
		BaseFile: BaseFile{
			BaseChat: BaseChat{ChatID: chatID},
			File:     file,
		},
	}
}

// NewVideoNote creates a new sendVideoNote request.
//
// chatID is where to send it, file is a string path to the file,
// FileReader, or FileBytes.
func NewVideoNote(chatID int64, length int, file interface{}) VideoNoteConfig {
	return VideoNoteConfig{
		BaseFile: BaseFile{
			BaseChat: BaseChat{ChatID: chatID},
			File:     file,
		},
		Length: length,
	}
}

// NewVoice creates a new sendVoice request.
func NewVoice(chatID int64, file interface{}) VoiceConfig {
	return VoiceConfig{
		BaseFile: BaseFile{
			BaseChat: BaseChat{ChatID: chatID},
			File:     file,
		},
	}
}

// NewMediaGroup creates a new media group. Files should be an array of
// two to ten InputMediaPhoto or InputMediaVideo.
func NewMediaGroup(chatID int64, files []interface{}) MediaGroupConfig {
	return MediaGroupConfig{
		ChatID: chatID,
		Media:  files,
	}
}

// NewInputMediaPhoto creates a new InputMediaPhoto.
func NewInputMediaPhoto(media interface{}) InputMediaPhoto {
	return InputMediaPhoto{
		BaseInputMedia{
			Type:  "photo",
			Media: media,
		},
	}
}

// NewInputMediaVideo creates a new InputMediaVideo.
func NewInputMediaVideo(media interface{}) InputMediaVideo {
	return InputMediaVideo{
		BaseInputMedia: BaseInputMedia{
			Type:  "video",
			Media: media,
		},
	}
}

// NewInputMediaAnimation creates a new InputMediaAnimation.
func NewInputMediaAnimation(media interface{}) InputMediaAnimation {
	return InputMediaAnimation{
		BaseInputMedia: BaseInputMedia{
			Type:  "animation",
			Media: media,
		},
	}
}

// NewInputMediaAudio creates a new InputMediaAudio.
func NewInputMediaAudio(media interface{}) InputMediaAudio {
	return InputMediaAudio{
		BaseInputMedia: BaseInputMedia{
			Type:  "audio",
			Media: media,
		},
	}
}

// NewInputMediaDocument creates a new InputMediaDocument.
func NewInputMediaDocument(media interface{}) InputMediaDocument {
	return InputMediaDocument{
		BaseInputMedia: BaseInputMedia{
			Type:  "document",
			Media: media,
		},
	}
}

// NewContact allows you to send a shared contact.
func NewContact(chatID int64, phoneNumber, firstName string) ContactConfig {
	return ContactConfig{
		BaseChat: BaseChat{
			ChatID: chatID,
		},
		PhoneNumber: phoneNumber,
		FirstName:   firstName,
	}
}

// NewLocation shares your location.
//
// chatID is where to send it, latitude and longitude are coordinates.
func NewLocation(chatID int64, latitude float64, longitude float64) LocationConfig {
	return LocationConfig{
		BaseChat: BaseChat{
			ChatID: chatID,
		},
		Latitude:  latitude,
		Longitude: longitude,
	}
}

// NewVenue allows you to send a venue and its location.
func NewVenue(chatID int64, title, address string, latitude, longitude float64) VenueConfig {
	return VenueConfig{
		BaseChat: BaseChat{
			ChatID: chatID,
		},
		Title:     title,
		Address:   address,
		Latitude:  latitude,
		Longitude: longitude,
	}
}

// NewChatAction sets a chat action.
// Actions last for 5 seconds, or until your next action.
//
// chatID is where to send it, action should be set via Chat constants.
func NewChatAction(chatID int64, action string) ChatActionConfig {
	return ChatActionConfig{
		BaseChat: BaseChat{ChatID: chatID},
		Action:   action,
	}
}

// NewUserProfilePhotos gets user profile photos.
//
// userID is the ID of the user you wish to get profile photos from.
func NewUserProfilePhotos(userID int) UserProfilePhotosConfig {
	return UserProfilePhotosConfig{
		UserID: userID,
		Offset: 0,
		Limit:  0,
	}
}

// NewUpdate gets updates since the last Offset.
//
// offset is the last Update ID to include.
// You likely want to set this to the last Update ID plus 1.
func NewUpdate(offset int) UpdateConfig {
	return UpdateConfig{
		Offset:  offset,
		Limit:   0,
		Timeout: 0,
	}
}

// NewWebhook creates a new webhook.
//
// link is the url parsable link you wish to get the updates.
func NewWebhook(link string) WebhookConfig {
	u, _ := url.Parse(link)

	return WebhookConfig{
		URL: u,
	}
}

// NewWebhookWithCert creates a new webhook with a certificate.
//
// link is the url you wish to get webhooks,
// file contains a string to a file, FileReader, or FileBytes.
func NewWebhookWithCert(link string, file interface{}) WebhookConfig {
	u, _ := url.Parse(link)

	return WebhookConfig{
		URL:         u,
		Certificate: file,
	}
}

// NewInlineQueryResultArticle creates a new inline query article.
func NewInlineQueryResultArticle(id, title, messageText string) InlineQueryResultArticle {
	return InlineQueryResultArticle{
		Type:  "article",
		ID:    id,
		Title: title,
		InputMessageContent: InputTextMessageContent{
			Text: messageText,
		},
	}
}

// NewInlineQueryResultArticleMarkdown creates a new inline query article with Markdown parsing.
func NewInlineQueryResultArticleMarkdown(id, title, messageText string) InlineQueryResultArticle {
	return InlineQueryResultArticle{
		Type:  "article",
		ID:    id,
		Title: title,
		InputMessageContent: InputTextMessageContent{
			Text:      messageText,
			ParseMode: "Markdown",
		},
	}
}

// NewInlineQueryResultArticleMarkdownV2 creates a new inline query article with MarkdownV2 parsing.
func NewInlineQueryResultArticleMarkdownV2(id, title, messageText string) InlineQueryResultArticle {
	return InlineQueryResultArticle{
		Type:  "article",
		ID:    id,
		Title: title,
		InputMessageContent: InputTextMessageContent{
			Text:      messageText,
			ParseMode: "MarkdownV2",
		},
	}
}

// NewInlineQueryResultArticleHTML creates a new inline query article with HTML parsing.
func NewInlineQueryResultArticleHTML(id, title, messageText string) InlineQueryResultArticle {
	return InlineQueryResultArticle{
		Type:  "article",
		ID:    id,
		Title: title,
		InputMessageContent: InputTextMessageContent{
			Text:      messageText,
			ParseMode: "HTML",
		},
	}
}

// NewInlineQueryResultGIF creates a new inline query GIF.
func NewInlineQueryResultGIF(id, url string) InlineQueryResultGIF {
	return InlineQueryResultGIF{
		Type: "gif",
		ID:   id,
		URL:  url,
	}
}

// NewInlineQueryResultCachedGIF create a new inline query with cached photo.
func NewInlineQueryResultCachedGIF(id, gifID string) InlineQueryResultCachedGIF {
	return InlineQueryResultCachedGIF{
		Type:  "gif",
		ID:    id,
		GIFID: gifID,
	}
}

// NewInlineQueryResultMPEG4GIF creates a new inline query MPEG4 GIF.
func NewInlineQueryResultMPEG4GIF(id, url string) InlineQueryResultMPEG4GIF {
	return InlineQueryResultMPEG4GIF{
		Type: "mpeg4_gif",
		ID:   id,
		URL:  url,
	}
}

// NewInlineQueryResultCachedMPEG4GIF create a new inline query with cached MPEG4 GIF.
func NewInlineQueryResultCachedMPEG4GIF(id, MPEG4GIFID string) InlineQueryResultCachedMPEG4GIF {
	return InlineQueryResultCachedMPEG4GIF{
		Type:        "mpeg4_gif",
		ID:          id,
		MPEG4FileID: MPEG4GIFID,
	}
}

// NewInlineQueryResultPhoto creates a new inline query photo.
func NewInlineQueryResultPhoto(id, url string) InlineQueryResultPhoto {
	return InlineQueryResultPhoto{
		Type: "photo",
		ID:   id,
		URL:  url,
	}
}

// NewInlineQueryResultPhotoWithThumb creates a new inline query photo.
func NewInlineQueryResultPhotoWithThumb(id, url, thumb string) InlineQueryResultPhoto {
	return InlineQueryResultPhoto{
		Type:     "photo",
		ID:       id,
		URL:      url,
		ThumbURL: thumb,
	}
}

// NewInlineQueryResultCachedPhoto create a new inline query with cached photo.
func NewInlineQueryResultCachedPhoto(id, photoID string) InlineQueryResultCachedPhoto {
	return InlineQueryResultCachedPhoto{
		Type:    "photo",
		ID:      id,
		PhotoID: photoID,
	}
}

// NewInlineQueryResultVideo creates a new inline query video.
func NewInlineQueryResultVideo(id, url string) InlineQueryResultVideo {
	return InlineQueryResultVideo{
		Type: "video",
		ID:   id,
		URL:  url,
	}
}

// NewInlineQueryResultCachedVideo create a new inline query with cached video.
func NewInlineQueryResultCachedVideo(id, videoID, title string) InlineQueryResultCachedVideo {
	return InlineQueryResultCachedVideo{
		Type:    "video",
		ID:      id,
		VideoID: videoID,
		Title:   title,
	}
}

// NewInlineQueryResultCachedSticker create a new inline query with cached sticker.
func NewInlineQueryResultCachedSticker(id, stickerID, title string) InlineQueryResultCachedSticker {
	return InlineQueryResultCachedSticker{
		Type:      "sticker",
		ID:        id,
		StickerID: stickerID,
		Title:     title,
	}
}

// NewInlineQueryResultAudio creates a new inline query audio.
func NewInlineQueryResultAudio(id, url, title string) InlineQueryResultAudio {
	return InlineQueryResultAudio{
		Type:  "audio",
		ID:    id,
		URL:   url,
		Title: title,
	}
}

// NewInlineQueryResultCachedAudio create a new inline query with cached photo.
func NewInlineQueryResultCachedAudio(id, audioID string) InlineQueryResultCachedAudio {
	return InlineQueryResultCachedAudio{
		Type:    "audio",
		ID:      id,
		AudioID: audioID,
	}
}

// NewInlineQueryResultVoice creates a new inline query voice.
func NewInlineQueryResultVoice(id, url, title string) InlineQueryResultVoice {
	return InlineQueryResultVoice{
		Type:  "voice",
		ID:    id,
		URL:   url,
		Title: title,
	}
}

// NewInlineQueryResultCachedVoice create a new inline query with cached photo.
func NewInlineQueryResultCachedVoice(id, voiceID, title string) InlineQueryResultCachedVoice {
	return InlineQueryResultCachedVoice{
		Type:    "voice",
		ID:      id,
		VoiceID: voiceID,
		Title:   title,
	}
}

// NewInlineQueryResultDocument creates a new inline query document.
func NewInlineQueryResultDocument(id, url, title, mimeType string) InlineQueryResultDocument {
	return InlineQueryResultDocument{
		Type:     "document",
		ID:       id,
		URL:      url,
		Title:    title,
		MimeType: mimeType,
	}
}

// NewInlineQueryResultCachedDocument create a new inline query with cached photo.
func NewInlineQueryResultCachedDocument(id, documentID, title string) InlineQueryResultCachedDocument {
	return InlineQueryResultCachedDocument{
		Type:       "document",
		ID:         id,
		DocumentID: documentID,
		Title:      title,
	}
}

// NewInlineQueryResultLocation creates a new inline query location.
func NewInlineQueryResultLocation(id, title string, latitude, longitude float64) InlineQueryResultLocation {
	return InlineQueryResultLocation{
		Type:      "location",
		ID:        id,
		Title:     title,
		Latitude:  latitude,
		Longitude: longitude,
	}
}

// NewInlineQueryResultVenue creates a new inline query venue.
func NewInlineQueryResultVenue(id, title, address string, latitude, longitude float64) InlineQueryResultVenue {
	return InlineQueryResultVenue{
		Type:      "venue",
		ID:        id,
		Title:     title,
		Address:   address,
		Latitude:  latitude,
		Longitude: longitude,
	}
}

// NewEditMessageText allows you to edit the text of a message.
func NewEditMessageText(chatID int64, messageID int, text string) EditMessageTextConfig {
	return EditMessageTextConfig{
		BaseEdit: BaseEdit{
			ChatID:    chatID,
			MessageID: messageID,
		},
		Text: text,
	}
}

// NewEditMessageTextAndMarkup allows you to edit the text and replymarkup of a message.
func NewEditMessageTextAndMarkup(chatID int64, messageID int, text string, replyMarkup InlineKeyboardMarkup) EditMessageTextConfig {
	return EditMessageTextConfig{
		BaseEdit: BaseEdit{
			ChatID:      chatID,
			MessageID:   messageID,
			ReplyMarkup: &replyMarkup,
		},
		Text: text,
	}
}

// NewEditMessageCaption allows you to edit the caption of a message.
func NewEditMessageCaption(chatID int64, messageID int, caption string) EditMessageCaptionConfig {
	return EditMessageCaptionConfig{
		BaseEdit: BaseEdit{
			ChatID:    chatID,
			MessageID: messageID,
		},
		Caption: caption,
	}
}

// NewEditMessageReplyMarkup allows you to edit the inline
// keyboard markup.
func NewEditMessageReplyMarkup(chatID int64, messageID int, replyMarkup InlineKeyboardMarkup) EditMessageReplyMarkupConfig {
	return EditMessageReplyMarkupConfig{
		BaseEdit: BaseEdit{
			ChatID:      chatID,
			MessageID:   messageID,
			ReplyMarkup: &replyMarkup,
		},
	}
}

// NewRemoveKeyboard hides the keyboard, with the option for being selective
// or hiding for everyone.
func NewRemoveKeyboard(selective bool) ReplyKeyboardRemove {
	return ReplyKeyboardRemove{
		RemoveKeyboard: true,
		Selective:      selective,
	}
}

// NewKeyboardButton creates a regular keyboard button.
func NewKeyboardButton(text string) KeyboardButton {
	return KeyboardButton{
		Text: text,
	}
}

// NewKeyboardButtonContact creates a keyboard button that requests
// user contact information upon click.
func NewKeyboardButtonContact(text string) KeyboardButton {
	return KeyboardButton{
		Text:           text,
		RequestContact: true,
	}
}

// NewKeyboardButtonLocation creates a keyboard button that requests
// user location information upon click.
func NewKeyboardButtonLocation(text string) KeyboardButton {
	return KeyboardButton{
		Text:            text,
		RequestLocation: true,
	}
}

// NewKeyboardButtonRow creates a row of keyboard buttons.
func NewKeyboardButtonRow(buttons ...KeyboardButton) []KeyboardButton {
	var row []KeyboardButton

	row = append(row, buttons...)

	return row
}

// NewReplyKeyboard creates a new regular keyboard with sane defaults.
func NewReplyKeyboard(rows ...[]KeyboardButton) ReplyKeyboardMarkup {
	var keyboard [][]KeyboardButton

	keyboard = append(keyboard, rows...)

	return ReplyKeyboardMarkup{
		ResizeKeyboard: true,
		Keyboard:       keyboard,
	}
}

// NewOneTimeReplyKeyboard creates a new one time keyboard.
func NewOneTimeReplyKeyboard(rows ...[]KeyboardButton) ReplyKeyboardMarkup {
	markup := NewReplyKeyboard(rows...)
	markup.OneTimeKeyboard = true
	return markup
}

// NewInlineKeyboardButtonData creates an inline keyboard button with text
// and data for a callback.
func NewInlineKeyboardButtonData(text, data string) InlineKeyboardButton {
	return InlineKeyboardButton{
		Text:         text,
		CallbackData: &data,
	}
}

// NewInlineKeyboardButtonURL creates an inline keyboard button with text
// which goes to a URL.
func NewInlineKeyboardButtonURL(text, url string) InlineKeyboardButton {
	return InlineKeyboardButton{
		Text: text,
		URL:  &url,
	}
}

// NewInlineKeyboardButtonSwitch creates an inline keyboard button with
// text which allows the user to switch to a chat or return to a chat.
func NewInlineKeyboardButtonSwitch(text, sw string) InlineKeyboardButton {
	return InlineKeyboardButton{
		Text:              text,
		SwitchInlineQuery: &sw,
	}
}

// NewInlineKeyboardRow creates an inline keyboard row with buttons.
func NewInlineKeyboardRow(buttons ...InlineKeyboardButton) []InlineKeyboardButton {
	var row []InlineKeyboardButton

	row = append(row, buttons...)

	return row
}

// NewInlineKeyboardMarkup creates a new inline keyboard.
func NewInlineKeyboardMarkup(rows ...[]InlineKeyboardButton) InlineKeyboardMarkup {
	var keyboard [][]InlineKeyboardButton

	keyboard = append(keyboard, rows...)

	return InlineKeyboardMarkup{
		InlineKeyboard: keyboard,
	}
}

// NewCallback creates a new callback message.
func NewCallback(id, text string) CallbackConfig {
	return CallbackConfig{
		CallbackQueryID: id,
		Text:            text,
		ShowAlert:       false,
	}
}

// NewCallbackWithAlert creates a new callback message that alerts
// the user.
func NewCallbackWithAlert(id, text string) CallbackConfig {
	return CallbackConfig{
		CallbackQueryID: id,
		Text:            text,
		ShowAlert:       true,
	}
}

// NewInvoice creates a new Invoice request to the user.
func NewInvoice(chatID int64, title, description, payload, providerToken, startParameter, currency string, prices []LabeledPrice) InvoiceConfig {
	return InvoiceConfig{
		BaseChat:       BaseChat{ChatID: chatID},
		Title:          title,
		Description:    description,
		Payload:        payload,
		ProviderToken:  providerToken,
		StartParameter: startParameter,
		Currency:       currency,
		Prices:         prices}
}

// NewChatTitle allows you to update the title of a chat.
func NewChatTitle(chatID int64, title string) SetChatTitleConfig {
	return SetChatTitleConfig{
		ChatID: chatID,
		Title:  title,
	}
}

// NewChatDescription allows you to update the description of a chat.
func NewChatDescription(chatID int64, description string) SetChatDescriptionConfig {
	return SetChatDescriptionConfig{
		ChatID:      chatID,
		Description: description,
	}
}

// NewChatPhoto allows you to update the photo for a chat.
func NewChatPhoto(chatID int64, photo interface{}) SetChatPhotoConfig {
	return SetChatPhotoConfig{
		BaseFile: BaseFile{
			BaseChat: BaseChat{
				ChatID: chatID,
			},
			File: photo,
		},
	}
}

// NewDeleteChatPhoto allows you to delete the photo for a chat.
func NewDeleteChatPhoto(chatID int64, photo interface{}) DeleteChatPhotoConfig {
	return DeleteChatPhotoConfig{
		ChatID: chatID,
	}
}

// NewPoll allows you to create a new poll.
func NewPoll(chatID int64, question string, options ...string) SendPollConfig {
	return SendPollConfig{
		BaseChat: BaseChat{
			ChatID: chatID,
		},
		Question:    question,
		Options:     options,
		IsAnonymous: true, // This is Telegram's default.
	}
}

// NewStopPoll allows you to stop a poll.
func NewStopPoll(chatID int64, messageID int) StopPollConfig {
	return StopPollConfig{
		BaseEdit{
			ChatID:    chatID,
			MessageID: messageID,
		},
	}
}

// NewSendDice allows you to send a random dice roll.
//
// Deprecated: Use NewDice instead.
func NewSendDice(chatID int64) DiceConfig {
	return NewDice(chatID)
}

// NewDice allows you to send a random dice roll.
func NewDice(chatID int64) DiceConfig {
	return DiceConfig{
		BaseChat: BaseChat{
			ChatID: chatID,
		},
	}
}

// NewDiceWithEmoji allows you to send a random roll of one of many types.
//
// Emoji may be 🎲 (1-6), 🎯 (1-6), or 🏀 (1-5).
func NewDiceWithEmoji(chatID int64, emoji string) DiceConfig {
	return DiceConfig{
		BaseChat: BaseChat{
			ChatID: chatID,
		},
		Emoji: emoji,
	}
}

// NewSetMyCommands allows you to set the registered commands.
func NewSetMyCommands(commands ...BotCommand) SetMyCommandsConfig {
	return SetMyCommandsConfig{commands: commands}
}<|MERGE_RESOLUTION|>--- conflicted
+++ resolved
@@ -52,9 +52,6 @@
 	}
 }
 
-<<<<<<< HEAD
-// NewPhoto creates a new sendPhoto request.
-=======
 // NewCopyMessage creates a new copy message.
 //
 // chatID is where to send it, fromChatID is the source chat,
@@ -67,11 +64,10 @@
 	}
 }
 
-// NewPhotoUpload creates a new photo uploader.
+// NewPhoto creates a new sendPhoto request.
 //
 // chatID is where to send it, file is a string path to the file,
 // FileReader, or FileBytes.
->>>>>>> 46a9b4e4
 //
 // Note that you must send animated GIFs as a document.
 func NewPhoto(chatID int64, file interface{}) PhotoConfig {
