--- conflicted
+++ resolved
@@ -557,53 +557,44 @@
 	ch := make(chan Update, bot.Buffer)
 
 	http.HandleFunc(pattern, func(w http.ResponseWriter, r *http.Request) {
-<<<<<<< HEAD
-		if r.Method != http.MethodPost {
-			errMsg, _ := json.Marshal(map[string]string{"error": "Wrong HTTP method, required POST"})
-			w.WriteHeader(http.StatusMethodNotAllowed)
-			w.Header().Set("Content-Type", "application/json")
-			w.Write(errMsg)
-			return
-		}
-
-		bytes, err := ioutil.ReadAll(r.Body)
+		update, err := bot.HandleUpdate(r)
 		if err != nil {
 			errMsg, _ := json.Marshal(map[string]string{"error": err.Error()})
 			w.WriteHeader(http.StatusBadRequest)
 			w.Header().Set("Content-Type", "application/json")
-			w.Write(errMsg)
+			_, _ = w.Write(errMsg)
 			return
 		}
-		r.Body.Close()
-
-		var update Update
-		err = json.Unmarshal(bytes, &update)
-		if err != nil {
-			errMsg, _ := json.Marshal(map[string]string{"error": err.Error()})
-			w.WriteHeader(http.StatusBadRequest)
-			w.Header().Set("Content-Type", "application/json")
-			w.Write(errMsg)
-			return
-		}
-
-		ch <- update
-=======
-		ch <- bot.HandleUpdate(w, r)
->>>>>>> cd6db3a5
+
+		ch <- *update
 	})
 
 	return ch
 }
 
 // HandleUpdate parses and returns update received via webhook
-func (bot *BotAPI) HandleUpdate(res http.ResponseWriter, req *http.Request) Update {
-  bytes, _ := ioutil.ReadAll(req.Body)
-  req.Body.Close()
-
-  var update Update
-  json.Unmarshal(bytes, &update)
-
-  return update
+func (bot *BotAPI) HandleUpdate(r *http.Request) (*Update, error) {
+	if r.Method != http.MethodPost {
+		err := errors.New("wrong HTTP method required POST")
+		return nil, err
+	}
+
+	payload, err := ioutil.ReadAll(r.Body)
+	if err != nil {
+		return nil, err
+	}
+
+	if err := r.Body.Close(); err != nil {
+		return nil, err
+	}
+
+	var update Update
+	err = json.Unmarshal(payload, &update)
+	if err != nil {
+		return nil, err
+	}
+
+	return &update, nil
 }
 
 // AnswerInlineQuery sends a response to an inline query.
